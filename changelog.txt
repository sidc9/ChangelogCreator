--- conflicted
+++ resolved
@@ -1,65 +1,38 @@
-
-<<<<<<< HEAD
-##v1.0.0 (2018/11/2):
- ADDED:
-  * Added support for git tags, improved grouping of commits
-
-##0.2.2 (2017/10/9):
- CHANGED:
-  * Updated changelog (v0.2.2)
-
-##untagged (2017/10/9):
- CHANGED:
-  * updated readme for the new format for commit msg
-  * update: removed the need for the colon delimiter in commit msg
-
-##0.2.1 (2017/10/9):
- ADDED:
-  * added: usage section in readme (v0.2.1)
-
-##untagged (2017/10/9):
- ADDED:
-  * added: gitignore
-
-##0.2.0 (2017/10/9):
- ADDED:
-  * added: changelog (v0.2.0)
-
-##0.1.0 (2017/10/9):
- ADDED:
-  * Added: 'Update' will be recognized as part of the group for 'changed' (v0.1.0)
-
-##untagged (2017/10/9):
- CHANGED:
-  * Changed: Improved the readme
-
-##0.0.0 (2017/10/9):
- UNCATEGORIZED:
-  * Initial commit (v0.0.0)
-
-=======
-## 0.2.1 (2017/10/9):
-
- ADDED:
-  * added: usage section in readme
-  * added: gitignore
-
-## 0.2.0 (2017/10/9):
-
- ADDED:
-  * added: changelog
-
-## 0.1.0 (2017/10/9):
-
- ADDED:
-  * Added: 'Update' will be recognized as part of the group for 'changed'
-
- CHANGED:
-  * Changed: Improved the readme
-
-## 0.0.0 (2017/10/9):
-
- OTHERS:
-  * Initial commit
-
->>>>>>> 84338ab4
+
+##v1.0.0 (2018/11/2):
+ ADDED:
+  * Added support for git tags, improved grouping of commits
+
+##0.2.2 (2017/10/9):
+ CHANGED:
+  * Updated changelog (v0.2.2)
+
+##untagged (2017/10/9):
+ CHANGED:
+  * updated readme for the new format for commit msg
+  * update: removed the need for the colon delimiter in commit msg
+
+##0.2.1 (2017/10/9):
+ ADDED:
+  * added: usage section in readme (v0.2.1)
+
+##untagged (2017/10/9):
+ ADDED:
+  * added: gitignore
+
+##0.2.0 (2017/10/9):
+ ADDED:
+  * added: changelog (v0.2.0)
+
+##0.1.0 (2017/10/9):
+ ADDED:
+  * Added: 'Update' will be recognized as part of the group for 'changed' (v0.1.0)
+
+##untagged (2017/10/9):
+ CHANGED:
+  * Changed: Improved the readme
+
+##0.0.0 (2017/10/9):
+ UNCATEGORIZED:
+  * Initial commit (v0.0.0)
+